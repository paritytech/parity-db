// Copyright 2021-2022 Parity Technologies (UK) Ltd.
// This file is dual-licensed as Apache-2.0 or MIT.

use crate::{
	column::ColId,
	display::hex,
	error::{try_io, Error, Result},
	log::{LogQuery, LogReader, LogWriter},
	parking_lot::{RwLock, RwLockUpgradableReadGuard, RwLockWriteGuard},
	stats::{self, ColumnStats},
	table::{key::TableKey, SIZE_TIERS_BITS},
	Key,
};
#[cfg(target_arch = "x86")]
use std::arch::x86::*;
#[cfg(target_arch = "x86_64")]
use std::arch::x86_64::*;
use std::{cmp::max, convert::TryInto};

// Index chunk consists of 8 64-bit entries.
const CHUNK_LEN: usize = CHUNK_ENTRIES * ENTRY_BYTES; // 512 bytes
const CHUNK_ENTRIES: usize = 1 << CHUNK_ENTRIES_BITS;
const CHUNK_ENTRIES_BITS: u8 = 6;
const HEADER_SIZE: usize = 512;
const META_SIZE: usize = 16 * 1024; // Contains header and column stats
const ENTRY_LEN: u8 = 64;
pub const ENTRY_BYTES: usize = ENTRY_LEN as usize / 8;

const EMPTY_CHUNK: Chunk = [0u8; CHUNK_LEN];

pub type Chunk = [u8; CHUNK_LEN];

#[allow(clippy::assertions_on_constants)]
const _: () = assert!(META_SIZE >= HEADER_SIZE + stats::TOTAL_SIZE);

#[derive(PartialEq, Eq, Clone, Copy)]
pub struct Entry(u64);

impl Entry {
	#[inline]
	fn new(address: Address, partial_key: u64, index_bits: u8) -> Entry {
		Entry((partial_key << Self::address_bits(index_bits)) | address.as_u64())
	}

	#[inline]
	pub fn address_bits(index_bits: u8) -> u8 {
		// with n index bits there are n * 64 possible entries and 256 size tiers
		index_bits + CHUNK_ENTRIES_BITS + SIZE_TIERS_BITS
	}

	#[inline]
	pub fn last_address(index_bits: u8) -> u64 {
		(1u64 << Self::address_bits(index_bits)) - 1
	}

	#[inline]
	pub fn address(&self, index_bits: u8) -> Address {
		Address::from_u64(self.0 & Self::last_address(index_bits))
	}

	#[inline]
	pub fn partial_key(&self, index_bits: u8) -> u64 {
		self.0 >> Self::address_bits(index_bits)
	}

	#[inline]
	fn extract_key(key_prefix: u64, index_bits: u8) -> u64 {
		(key_prefix << index_bits) >> Self::address_bits(index_bits)
	}

	#[inline]
	pub fn is_empty(&self) -> bool {
		self.0 == 0
	}

	pub fn as_u64(&self) -> u64 {
		self.0
	}

	fn empty() -> Self {
		Entry(0)
	}

	fn from_u64(e: u64) -> Self {
		Entry(e)
	}
}

#[derive(Clone, Copy, Eq, PartialEq, Hash, Debug)]
pub struct Address(u64);

impl Address {
	pub const fn new(offset: u64, size_tier: u8) -> Address {
		Address((offset << SIZE_TIERS_BITS) | size_tier as u64)
	}

	pub const fn from_u64(a: u64) -> Address {
		Address(a)
	}

	pub fn offset(&self) -> u64 {
		self.0 >> SIZE_TIERS_BITS
	}

	pub fn size_tier(&self) -> u8 {
		(self.0 & ((1 << SIZE_TIERS_BITS) as u64 - 1)) as u8
	}

	pub fn as_u64(&self) -> u64 {
		self.0
	}
}

impl std::fmt::Display for Address {
	fn fmt(&self, f: &mut std::fmt::Formatter<'_>) -> std::fmt::Result {
		write!(f, "addr {:02}:{}", hex(&[self.size_tier()]), self.offset())
	}
}

pub enum PlanOutcome {
	Written,
	NeedReindex,
	Skipped,
}

#[derive(Debug)]
pub struct IndexTable {
	pub id: TableId,
	map: RwLock<Option<memmap2::MmapMut>>,
	path: std::path::PathBuf,
}

fn total_entries(index_bits: u8) -> u64 {
	total_chunks(index_bits) * CHUNK_ENTRIES as u64
}

fn total_chunks(index_bits: u8) -> u64 {
	1u64 << index_bits
}

fn file_size(index_bits: u8) -> u64 {
	total_entries(index_bits) * 8 + META_SIZE as u64
}

#[derive(Debug, Clone, Copy, Eq, PartialEq, Hash)]
pub struct TableId(u16);

impl TableId {
	pub fn new(col: ColId, index_bits: u8) -> TableId {
		TableId(((col as u16) << 8) | (index_bits as u16))
	}

	pub fn from_u16(id: u16) -> TableId {
		TableId(id)
	}

	pub fn col(&self) -> ColId {
		(self.0 >> 8) as ColId
	}

	pub fn index_bits(&self) -> u8 {
		(self.0 & 0xff) as u8
	}

	pub fn file_name(&self) -> String {
		format!("index_{:02}_{}", self.col(), self.index_bits())
	}

	pub fn is_file_name(col: ColId, name: &str) -> bool {
		name.starts_with(&format!("index_{col:02}_"))
	}

	pub fn as_u16(&self) -> u16 {
		self.0
	}

	pub fn total_chunks(&self) -> u64 {
		total_chunks(self.index_bits())
	}

	pub fn total_entries(&self) -> u64 {
		total_entries(self.index_bits())
	}
}

impl std::fmt::Display for TableId {
	fn fmt(&self, f: &mut std::fmt::Formatter<'_>) -> std::fmt::Result {
		write!(f, "i{:02}-{:02}", self.col(), self.index_bits())
	}
}

impl IndexTable {
	pub fn open_existing(path: &std::path::Path, id: TableId) -> Result<Option<IndexTable>> {
		let mut path: std::path::PathBuf = path.into();
		path.push(id.file_name());

		let file = match std::fs::OpenOptions::new().read(true).write(true).open(path.as_path()) {
			Err(e) if e.kind() == std::io::ErrorKind::NotFound => return Ok(None),
			Err(e) => return Err(Error::Io(e)),
			Ok(file) => file,
		};

		try_io!(file.set_len(file_size(id.index_bits())));
		let map = try_io!(unsafe { memmap2::MmapMut::map_mut(&file) });
		log::debug!(target: "parity-db", "Opened existing index {}", id);
		Ok(Some(IndexTable { id, path, map: RwLock::new(Some(map)) }))
	}

	pub fn create_new(path: &std::path::Path, id: TableId) -> IndexTable {
		let mut path: std::path::PathBuf = path.into();
		path.push(id.file_name());
		IndexTable { id, path, map: RwLock::new(None) }
	}

	pub fn load_stats(&self) -> Result<ColumnStats> {
		if let Some(map) = &*self.map.read() {
			Ok(ColumnStats::from_slice(try_io!(Ok(
							&map[HEADER_SIZE..HEADER_SIZE + stats::TOTAL_SIZE]
			))))
		} else {
			Ok(ColumnStats::empty())
		}
	}

	pub fn write_stats(&self, stats: &ColumnStats) -> Result<()> {
		if let Some(map) = &mut *self.map.write() {
			let slice = try_io!(Ok(&mut map[HEADER_SIZE..HEADER_SIZE + stats::TOTAL_SIZE]));
			stats.to_slice(slice);
		}
		Ok(())
	}

	fn chunk_at(index: u64, map: &memmap2::MmapMut) -> Result<&[u8; CHUNK_LEN]> {
		let offset = META_SIZE + index as usize * CHUNK_LEN;
		let ptr: &[u8; CHUNK_LEN] = unsafe { std::mem::transmute(map[offset..offset + CHUNK_LEN].as_ptr()) };
		Ok(try_io!(Ok(ptr)))
	}

<<<<<<< HEAD
	#[inline(always)]
=======
	#[cfg(target_feature = "sse2")]
>>>>>>> f8136c54
	fn find_entry(&self, key_prefix: u64, sub_index: usize, chunk: &[u8]) -> (Entry, usize) {
		self.find_entry_sse2(key_prefix, sub_index, chunk)
	}

	#[cfg(not(target_feature = "sse2"))]
	fn find_entry(&self, key_prefix: u64, sub_index: usize, chunk: &[u8]) -> (Entry, usize) {
		self.find_entry_base(key_prefix, sub_index, chunk)
	}

	#[cfg(target_feature = "sse2")]
	fn find_entry_sse2(&self, key_prefix: u64, sub_index: usize, chunk: &[u8]) -> (Entry, usize) {
		assert!(chunk.len() >= CHUNK_ENTRIES * 8); // Bound checking (not done by SIMD instructions)
		const _: () = assert!(
			CHUNK_ENTRIES % 4 == 0,
			"We assume here we got buffer with a number of elements that is a multiple of 4"
		);

		let shift = max(32, Entry::address_bits(self.id.index_bits()));
		unsafe {
			let target = _mm_set1_epi32(((key_prefix << self.id.index_bits()) >> shift) as i32);
			let shift_mask = _mm_set_epi64x(0, shift.into());
			let mut i = (sub_index >> 2) << 2; // We keep an alignment of 4
			while i + 4 <= CHUNK_ENTRIES {
				// We load the value 2 by 2
				// Then we remove the address by shifting such that the partial key is in the low
				// part
				let first_two = _mm_shuffle_epi32::<0b11011000>(_mm_srl_epi64(
						_mm_loadu_si128(chunk[i * 8..].as_ptr() as *const __m128i),
						shift_mask,
				));
				let last_two = _mm_shuffle_epi32::<0b11011000>(_mm_srl_epi64(
						_mm_loadu_si128(chunk[(i + 2) * 8..].as_ptr() as *const __m128i),
						shift_mask,
				));
				// We set into current the input low parts
				let current = _mm_unpacklo_epi64(first_two, last_two);
				let cmp = _mm_movemask_epi8(_mm_cmpeq_epi32(current, target));
				if cmp != 0 {
					let position = i + (cmp.trailing_zeros() as usize) / 4;
					if position >= sub_index {
						// We need to check we are not reading again the same input
						return (Self::read_entry(chunk, position), position)
					}
				}
				i += 4;
			}
		}
		(Entry::empty(), 0)
	}

	#[cfg(any(not(target_feature = "sse2"), test))]
	fn find_entry_base(&self, key_prefix: u64, sub_index: usize, chunk: &[u8]) -> (Entry, usize) {
		assert!(chunk.len() >= CHUNK_ENTRIES * 8);
		let partial_key = Entry::extract_key(key_prefix, self.id.index_bits());
		for i in sub_index..CHUNK_ENTRIES {
			let entry = Self::read_entry(chunk, i);
			if entry.partial_key(self.id.index_bits()) == partial_key {
				return (entry, i)
			}
		}
		(Entry::empty(), 0)
	}

	// Only returns 54 bits of the actual key.
	pub fn recover_key_prefix(&self, chunk: u64, entry: Entry) -> Key {
		// Restore first 54 bits of the key.
		let partial_key = entry.partial_key(self.id.index_bits());
		let k = 64 - Entry::address_bits(self.id.index_bits());
		let index_key = (chunk << (64 - self.id.index_bits())) |
			(partial_key << (64 - k - self.id.index_bits()));
		let mut key = Key::default();
		key[0..8].copy_from_slice(&index_key.to_be_bytes());
		key
	}

	pub fn get(&self, key: &Key, sub_index: usize, log: &impl LogQuery) -> Result<(Entry, usize)> {
		log::trace!(target: "parity-db", "{}: Querying {}", self.id, hex(key));
		let key = TableKey::index_from_partial(key);
		let chunk_index = self.chunk_index(key);

		if let Some(entry) = log.with_index(self.id, chunk_index, |chunk| {
			log::trace!(target: "parity-db", "{}: Querying overlay at {}", self.id, chunk_index);
			self.find_entry(key, sub_index, chunk)
		}) {
			return Ok(entry)
		}

		if let Some(map) = &*self.map.read() {
			log::trace!(target: "parity-db", "{}: Querying chunk at {}", self.id, chunk_index);
			let chunk = Self::chunk_at(chunk_index, map)?;
			return Ok(self.find_entry(key, sub_index, chunk))
		}
		Ok((Entry::empty(), 0))
	}

	pub fn entries(&self, chunk_index: u64, log: &impl LogQuery) -> Result<[Entry; CHUNK_ENTRIES]> {
		let mut chunk = [0; CHUNK_LEN];
		if let Some(entry) =
			log.with_index(self.id, chunk_index, |chunk| Self::transmute_chunk(*chunk))
		{
			return Ok(entry)
		}
		if let Some(map) = &*self.map.read() {
			let source = Self::chunk_at(chunk_index, map)?;
			chunk.copy_from_slice(source);
			return Ok(Self::transmute_chunk(chunk))
		}
		Ok(Self::transmute_chunk(EMPTY_CHUNK))
	}

	#[inline(always)]
	fn transmute_chunk(chunk: [u8; CHUNK_LEN]) -> [Entry; CHUNK_ENTRIES] {
		let mut result: [Entry; CHUNK_ENTRIES] = unsafe { std::mem::transmute(chunk) };
		if !cfg!(target_endian = "little") {
			for item in result.iter_mut() {
				*item = Entry::from_u64(u64::from_le(item.0));
			}
		}
		result
	}

	#[inline(always)]
	fn write_entry(entry: &Entry, at: usize, chunk: &mut [u8; CHUNK_LEN]) {
		chunk[at * 8..at * 8 + 8].copy_from_slice(&entry.as_u64().to_le_bytes());
	}

	#[inline(always)]
	fn read_entry(chunk: &[u8; CHUNK_LEN], at: usize) -> Entry {
		Entry::from_u64(u64::from_le_bytes(chunk[at * 8..at * 8 + 8].try_into().unwrap()))
	}

	#[inline(always)]
	fn chunk_index(&self, key_prefix: u64) -> u64 {
		key_prefix >> (ENTRY_LEN - self.id.index_bits())
	}

	fn plan_insert_chunk(
		&self,
		key_prefix: u64,
		address: Address,
		source: &[u8],
		sub_index: Option<usize>,
		log: &mut LogWriter,
	) -> Result<PlanOutcome> {
		let chunk_index = self.chunk_index(key_prefix);
		if address.as_u64() > Entry::last_address(self.id.index_bits()) {
			// Address overflow
			log::warn!(target: "parity-db", "{}: Address space overflow at {}: {}", self.id, chunk_index, address);
			return Ok(PlanOutcome::NeedReindex)
		}
		let mut chunk = [0; CHUNK_LEN];
		chunk.copy_from_slice(source);
		let partial_key = Entry::extract_key(key_prefix, self.id.index_bits());
		let new_entry = Entry::new(address, partial_key, self.id.index_bits());
		if let Some(i) = sub_index {
			let entry = Self::read_entry(&chunk, i);
			assert_eq!(
				entry.partial_key(self.id.index_bits()),
				new_entry.partial_key(self.id.index_bits())
			);
			Self::write_entry(&new_entry, i, &mut chunk);
			log::trace!(target: "parity-db", "{}: Replaced at {}.{}: {}", self.id, chunk_index, i, new_entry.address(self.id.index_bits()));
			log.insert_index(self.id, chunk_index, i as u8, &chunk);
			return Ok(PlanOutcome::Written)
		}
		for i in 0..CHUNK_ENTRIES {
			let entry = Self::read_entry(&chunk, i);
			if entry.is_empty() {
				Self::write_entry(&new_entry, i, &mut chunk);
				log::trace!(target: "parity-db", "{}: Inserted at {}.{}: {}", self.id, chunk_index, i, new_entry.address(self.id.index_bits()));
				log.insert_index(self.id, chunk_index, i as u8, &chunk);
				return Ok(PlanOutcome::Written)
			}
		}
		log::trace!(target: "parity-db", "{}: Index chunk full at {}", self.id, chunk_index);
		Ok(PlanOutcome::NeedReindex)
	}

	pub fn write_insert_plan(
		&self,
		key: &Key,
		address: Address,
		sub_index: Option<usize>,
		log: &mut LogWriter,
	) -> Result<PlanOutcome> {
		log::trace!(target: "parity-db", "{}: Inserting {} -> {}", self.id, hex(key), address);
		let key_prefix = TableKey::index_from_partial(key);
		let chunk_index = self.chunk_index(key_prefix);

		if let Some(chunk) = log.with_index(self.id, chunk_index, |chunk| *chunk) {
			return self.plan_insert_chunk(key_prefix, address, &chunk, sub_index, log)
		}

		if let Some(map) = &*self.map.read() {
			let chunk = Self::chunk_at(chunk_index, map)?;
			return self.plan_insert_chunk(key_prefix, address, chunk, sub_index, log)
		}

		let chunk = &EMPTY_CHUNK;
		self.plan_insert_chunk(key_prefix, address, chunk, sub_index, log)
	}

	fn plan_remove_chunk(
		&self,
		key_prefix: u64,
		source: &[u8],
		sub_index: usize,
		log: &mut LogWriter,
	) -> Result<PlanOutcome> {
		let mut chunk = [0; CHUNK_LEN];
		chunk.copy_from_slice(source);
		let chunk_index = self.chunk_index(key_prefix);
		let partial_key = Entry::extract_key(key_prefix, self.id.index_bits());

		let i = sub_index;
		let entry = Self::read_entry(&chunk, i);
		if !entry.is_empty() && entry.partial_key(self.id.index_bits()) == partial_key {
			let new_entry = Entry::empty();
			Self::write_entry(&new_entry, i, &mut chunk);
			log.insert_index(self.id, chunk_index, i as u8, &chunk);
			log::trace!(target: "parity-db", "{}: Removed at {}.{}", self.id, chunk_index, i);
			return Ok(PlanOutcome::Written)
		}
		Ok(PlanOutcome::Skipped)
	}

	pub fn write_remove_plan(
		&self,
		key: &Key,
		sub_index: usize,
		log: &mut LogWriter,
	) -> Result<PlanOutcome> {
		log::trace!(target: "parity-db", "{}: Removing {}", self.id, hex(key));
		let key_prefix = TableKey::index_from_partial(key);

		let chunk_index = self.chunk_index(key_prefix);

		if let Some(chunk) = log.with_index(self.id, chunk_index, |chunk| *chunk) {
			return self.plan_remove_chunk(key_prefix, &chunk, sub_index, log)
		}

		if let Some(map) = &*self.map.read() {
			let chunk = Self::chunk_at(chunk_index, map)?;
			return self.plan_remove_chunk(key_prefix, chunk, sub_index, log)
		}

		Ok(PlanOutcome::Skipped)
	}

	pub fn enact_plan(&self, index: u64, log: &mut LogReader) -> Result<()> {
		let mut map = self.map.upgradable_read();
		if map.is_none() {
			let mut wmap = RwLockUpgradableReadGuard::upgrade(map);
			let file = try_io!(std::fs::OpenOptions::new()
				.write(true)
				.read(true)
				.create_new(true)
				.open(self.path.as_path()));
				log::debug!(target: "parity-db", "Created new index {}", self.id);
				//TODO: check for potential overflows on 32-bit platforms
				try_io!(file.set_len(file_size(self.id.index_bits())));
				let mut mmap = try_io!(unsafe { memmap2::MmapMut::map_mut(&file) });
				self.madvise_random(&mut mmap);
				*wmap = Some(mmap);
				map = RwLockWriteGuard::downgrade_to_upgradable(wmap);
		}

		let map = map.as_ref().unwrap();
		let offset = META_SIZE + index as usize * CHUNK_LEN;
		// Nasty mutable pointer cast. We do ensure that all chunks that are being written are
		// accessed through the overlay in other threads.
		let ptr: *mut u8 = map.as_ptr() as *mut u8;
		let chunk: &mut [u8] = unsafe {
			let ptr = ptr.add(offset);
			std::slice::from_raw_parts_mut(ptr, CHUNK_LEN)
		};
		let mut mask_buf = [0u8; 8];
		log.read(&mut mask_buf)?;
		let mut mask = u64::from_le_bytes(mask_buf);
		while mask != 0 {
			let i = mask.trailing_zeros();
			mask &= !(1 << i);
			log.read(try_io!(Ok(
						&mut chunk[i as usize * ENTRY_BYTES..(i as usize + 1) * ENTRY_BYTES]
			)))?;
		}
		log::trace!(target: "parity-db", "{}: Enacted chunk {}", self.id, index);
		Ok(())
	}

	pub fn validate_plan(&self, index: u64, log: &mut LogReader) -> Result<()> {
		if index >= self.id.total_entries() {
			return Err(Error::Corruption("Bad index".into()))
		}
		let mut buf = [0u8; 8];
		log.read(&mut buf)?;
		let mut mask = u64::from_le_bytes(buf);
		while mask != 0 {
			let i = mask.trailing_zeros();
			mask &= !(1 << i);
			log.read(&mut buf[..])?;
		}
		log::trace!(target: "parity-db", "{}: Validated chunk {}", self.id, index);
		Ok(())
	}

	pub fn skip_plan(log: &mut LogReader) -> Result<()> {
		let mut buf = [0u8; 8];
		log.read(&mut buf)?;
		let mut mask = u64::from_le_bytes(buf);
		while mask != 0 {
			let i = mask.trailing_zeros();
			mask &= !(1 << i);
			log.read(&mut buf[..])?;
		}
		Ok(())
	}

	pub fn drop_file(self) -> Result<()> {
		drop(self.map);
		try_io!(std::fs::remove_file(self.path.as_path()));
		log::debug!(target: "parity-db", "{}: Dropped table", self.id);
		Ok(())
	}

	pub fn flush(&self) -> Result<()> {
		if let Some(map) = &*self.map.read() {
			// Flush everything except stats.
			try_io!(map.flush_range(META_SIZE, map.len() - META_SIZE));
		}
		Ok(())
	}

	#[cfg(unix)]
	fn madvise_random(&self, map: &mut memmap2::MmapMut) {
		unsafe {
			libc::madvise(
				map.as_mut_ptr() as _,
				file_size(self.id.index_bits()) as usize,
				libc::MADV_RANDOM,
			);
		}
	}

	#[cfg(not(unix))]
	fn madvise_random(&self, _map: &mut memmap2::MmapMut) {}
}

#[cfg(test)]
mod test {
	use super::*;
	use std::path::PathBuf;

	#[cfg(feature = "bench")]
	use {rand::Rng, test::Bencher};
	#[cfg(feature = "bench")]
	extern crate test;

	#[test]
	fn test_entries() {
		let mut chunk = IndexTable::transmute_chunk(EMPTY_CHUNK);
		let mut chunk2 = EMPTY_CHUNK;
		for (i, chunk) in chunk.iter_mut().enumerate().take(CHUNK_ENTRIES) {
			use std::{
				collections::hash_map::DefaultHasher,
				hash::{Hash, Hasher},
			};
			let mut hasher = DefaultHasher::new();
			i.hash(&mut hasher);
			let hash = hasher.finish();
			let entry = Entry::from_u64(hash);
			IndexTable::write_entry(&entry, i, &mut chunk2);
			*chunk = entry;
		}

		assert!(IndexTable::transmute_chunk(chunk2) == chunk);
	}

	#[test]
	fn test_find_entries() {
		let partial_keys = [1, 1 << 10, 1 << 20];
		for index_bits in [16, 18, 20, 22] {
			let index_table = IndexTable {
				id: TableId(index_bits.into()),
				map: RwLock::new(None),
				path: PathBuf::new(),
			};

			let data_address = Address::from_u64((1 << index_bits) - 1);

			let mut chunk = [0; CHUNK_ENTRIES * 8];
			for (i, partial_key) in partial_keys.iter().enumerate() {
				chunk[i * 8..(i + 1) * 8].copy_from_slice(
					&Entry::new(data_address, *partial_key, index_bits).as_u64().to_le_bytes(),
				);
			}

			for partial_key in &partial_keys {
				let key_prefix = *partial_key << (CHUNK_ENTRIES_BITS + SIZE_TIERS_BITS);
				assert_eq!(
					index_table.find_entry_sse2(key_prefix, 0, &chunk).0.partial_key(index_bits),
					*partial_key
				);
				assert_eq!(
					index_table.find_entry_base(key_prefix, 0, &chunk).0.partial_key(index_bits),
					*partial_key
				);
			}
		}
	}

	#[cfg(feature = "bench")]
	#[bench]
	fn bench_find_entry(b: &mut Bencher) {
		let table = IndexTable {
			id: TableId(18),
			map: RwLock::new(None),
			path: Default::default(),
		};
		let mut chunk = [0u8; 512];
		let mut keys = [0u64; 64];
		let mut rng = rand::thread_rng();
		for i in 0 .. 64 {
			keys[i] = rng.gen();
			let partial_key = Entry::extract_key(keys[i], 18);
			let e = Entry::new(Address::new(0, 0), partial_key, 18);
			IndexTable::write_entry(&e, i, &mut chunk);
		}

		let mut index = 0;

		b.iter(|| {
			let i = index % 64;
			let x = table.find_entry_base(keys[i], 0, &chunk).1;
			assert_eq!(x, i);
			index += 1;
		});
	}

	#[cfg(feature = "bench")]
	#[bench]
	fn bench_find_entry_sse(b: &mut Bencher) {
		let table = IndexTable {
			id: TableId(18),
			map: RwLock::new(None),
			path: Default::default(),
		};
		let mut chunk = [0u8; 512];
		let mut keys = [0u64; 64];
		let mut rng = rand::thread_rng();
		for i in 0 .. 64 {
			keys[i] = rng.gen();
			let partial_key = Entry::extract_key(keys[i], 18);
			let e = Entry::new(Address::new(0, 0), partial_key, 18);
			IndexTable::write_entry(&e, i, &mut chunk);
		}

		let mut index = 0;

		b.iter(|| {
			let i = index % 64;
			let x = table.find_entry_sse2(keys[i], 0, &chunk).1;
			assert_eq!(x, i);
			index += 1;
		});
	}
}<|MERGE_RESOLUTION|>--- conflicted
+++ resolved
@@ -15,7 +15,7 @@
 use std::arch::x86::*;
 #[cfg(target_arch = "x86_64")]
 use std::arch::x86_64::*;
-use std::{cmp::max, convert::TryInto};
+use std::convert::TryInto;
 
 // Index chunk consists of 8 64-bit entries.
 const CHUNK_LEN: usize = CHUNK_ENTRIES * ENTRY_BYTES; // 512 bytes
@@ -236,17 +236,14 @@
 		Ok(try_io!(Ok(ptr)))
 	}
 
-<<<<<<< HEAD
 	#[inline(always)]
-=======
 	#[cfg(target_feature = "sse2")]
->>>>>>> f8136c54
-	fn find_entry(&self, key_prefix: u64, sub_index: usize, chunk: &[u8]) -> (Entry, usize) {
+	fn find_entry(&self, key_prefix: u64, sub_index: usize, chunk: &[u8; CHUNK_LEN]) -> (Entry, usize) {
 		self.find_entry_sse2(key_prefix, sub_index, chunk)
 	}
 
 	#[cfg(not(target_feature = "sse2"))]
-	fn find_entry(&self, key_prefix: u64, sub_index: usize, chunk: &[u8]) -> (Entry, usize) {
+	fn find_entry(&self, key_prefix: u64, sub_index: usize, chunk: &[u8; CHUNK_LEN]) -> (Entry, usize) {
 		self.find_entry_base(key_prefix, sub_index, chunk)
 	}
 
@@ -258,7 +255,7 @@
 			"We assume here we got buffer with a number of elements that is a multiple of 4"
 		);
 
-		let shift = max(32, Entry::address_bits(self.id.index_bits()));
+		let shift = std::cmp::max(32, Entry::address_bits(self.id.index_bits()));
 		unsafe {
 			let target = _mm_set1_epi32(((key_prefix << self.id.index_bits()) >> shift) as i32);
 			let shift_mask = _mm_set_epi64x(0, shift.into());
@@ -292,7 +289,7 @@
 	}
 
 	#[cfg(any(not(target_feature = "sse2"), test))]
-	fn find_entry_base(&self, key_prefix: u64, sub_index: usize, chunk: &[u8]) -> (Entry, usize) {
+	fn find_entry_base(&self, key_prefix: u64, sub_index: usize, chunk: &[u8; CHUNK_LEN]) -> (Entry, usize) {
 		assert!(chunk.len() >= CHUNK_ENTRIES * 8);
 		let partial_key = Entry::extract_key(key_prefix, self.id.index_bits());
 		for i in sub_index..CHUNK_ENTRIES {
@@ -640,6 +637,7 @@
 
 			for partial_key in &partial_keys {
 				let key_prefix = *partial_key << (CHUNK_ENTRIES_BITS + SIZE_TIERS_BITS);
+				#[cfg(target_feature = "sse2")]
 				assert_eq!(
 					index_table.find_entry_sse2(key_prefix, 0, &chunk).0.partial_key(index_bits),
 					*partial_key
@@ -681,6 +679,7 @@
 	}
 
 	#[cfg(feature = "bench")]
+	#[cfg(target_feature = "sse2")]
 	#[bench]
 	fn bench_find_entry_sse(b: &mut Bencher) {
 		let table = IndexTable {
