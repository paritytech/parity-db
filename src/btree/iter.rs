--- conflicted
+++ resolved
@@ -30,6 +30,7 @@
 	last_key: LastKey,
 }
 
+#[derive(Debug)]
 pub enum LastKey {
 	Start,
 	End,
@@ -101,93 +102,27 @@
 
 	#[allow(clippy::should_implement_trait)]
 	pub fn next(&mut self) -> Result<Option<(Vec<u8>, Vec<u8>)>> {
-<<<<<<< HEAD
-		self.iter_inner(IterDirection::Forward)
-=======
+		loop {
+			if let Ok(result) = self.iter_inner(IterDirection::Forward)? {
+				return Ok(result)
+			}
+		}
+	}
+
+	pub fn prev(&mut self) -> Result<Option<(Vec<u8>, Vec<u8>)>> {
+		loop {
+			if let Ok(result) = self.iter_inner(IterDirection::Backward)? {
+				return Ok(result)
+			}
+		}
+	}
+
+	fn iter_inner(
+		&mut self,
+		direction: IterDirection,
+	) -> Result<std::result::Result<Option<(Vec<u8>, Vec<u8>)>, ()>> {
 		let col = self.col;
 
-		loop {
-			// Lock log over function call (no btree struct change).
-			let commit_overlay = self.commit_overlay.read();
-			self.from_seek |= self.direction == IterDirection::Backward;
-			let next_commit_overlay = commit_overlay
-				.get(col as usize)
-				.and_then(|o| o.btree_next(&self.last_key, self.from_seek));
-			let log = self.log.read();
-			let record_id = log.last_record_id(self.col);
-			// No consistency over iteration, allows dropping lock to overlay.
-			drop(commit_overlay);
-			if record_id != self.iter.1.record_id {
-				self.pending_next_backend = None;
-			}
-			let next_backend = if self.pending_next_backend.is_some() &&
-				self.direction == IterDirection::Forward
-			{
-				self.pending_next_backend.take().expect("Checked above")
-			} else {
-				self.next_backend(record_id, self.table, &*log)?
-			};
-
-			match (next_commit_overlay, next_backend) {
-				(Some((commit_key, commit_value)), Some((backend_key, backend_value))) =>
-					match (commit_key.cmp(&backend_key), commit_value) {
-						(std::cmp::Ordering::Less, Some(value)) => {
-							self.last_key = Some(commit_key.clone());
-							self.from_seek = false;
-							self.pending_next_backend = Some(Some((backend_key, backend_value)));
-							return Ok(Some((commit_key, value)))
-						},
-						(std::cmp::Ordering::Less, None) => {
-							self.last_key = Some(commit_key);
-							self.from_seek = false;
-							self.pending_next_backend = Some(Some((backend_key, backend_value)));
-						},
-						(std::cmp::Ordering::Greater, _) => {
-							self.last_key = Some(backend_key.clone());
-							return Ok(Some((backend_key, backend_value)))
-						},
-						(std::cmp::Ordering::Equal, Some(value)) => {
-							self.last_key = Some(commit_key);
-							self.from_seek = false;
-							return Ok(Some((backend_key, value)))
-						},
-						(std::cmp::Ordering::Equal, None) => {
-							self.last_key = Some(commit_key);
-							self.from_seek = false;
-						},
-					},
-				(Some((commit_key, Some(commit_value))), None) => {
-					self.last_key = Some(commit_key.clone());
-					self.from_seek = false;
-					self.pending_next_backend = Some(None);
-					return Ok(Some((commit_key, commit_value)))
-				},
-				(Some((commit_key, None)), None) => {
-					self.last_key = Some(commit_key);
-					self.from_seek = false;
-					self.pending_next_backend = Some(None);
-				},
-				(None, Some((backend_key, backend_value))) => {
-					self.last_key = Some(backend_key.clone());
-					return Ok(Some((backend_key, backend_value)))
-				},
-				(None, None) => {
-					self.pending_next_backend = Some(None);
-					return Ok(None)
-				},
-			}
-		}
->>>>>>> f9eda96b
-	}
-
-	pub fn prev(&mut self) -> Result<Option<(Vec<u8>, Vec<u8>)>> {
-		self.iter_inner(IterDirection::Backward)
-	}
-
-	fn iter_inner(&mut self, direction: IterDirection) -> Result<Option<(Vec<u8>, Vec<u8>)>> {
-		let col = self.col;
-
-<<<<<<< HEAD
 		// Lock log over function call (no btree struct change).
 		let commit_overlay = self.commit_overlay.read();
 		let next_commit_overlay = commit_overlay.get(col as usize).and_then(|o| match direction {
@@ -223,7 +158,8 @@
 						} else {
 							std::mem::drop(log);
 							self.last_key = LastKey::At(commit_key.clone());
-							self.iter_inner(direction)?
+							// recurse
+							return Ok(Err(()))
 						}
 					},
 					(IterDirection::Backward, std::cmp::Ordering::Less) |
@@ -234,7 +170,8 @@
 						} else {
 							std::mem::drop(log);
 							self.last_key = LastKey::At(commit_key.clone());
-							self.iter_inner(direction)?
+							// recurse
+							return Ok(Err(()))
 						},
 				},
 			(Some((commit_key, Some(commit_value))), None) => {
@@ -245,7 +182,8 @@
 				self.pending_backend = Some((None, Some(direction)));
 				std::mem::drop(log);
 				self.last_key = LastKey::At(k.clone());
-				self.iter_inner(direction)?
+				// recurse
+				return Ok(Err(()))
 			},
 			(None, Some((backend_key, backend_value))) => Some((backend_key, backend_value)),
 			(None, None) => {
@@ -253,81 +191,6 @@
 				None
 			},
 		};
-=======
-		loop {
-			// Lock log over function call (no btree struct change).
-			let commit_overlay = self.commit_overlay.read();
-			self.from_seek |= self.direction == IterDirection::Forward;
-			let next_commit_overlay = commit_overlay
-				.get(col as usize)
-				.and_then(|o| o.btree_prev(&self.last_key, self.from_seek));
-			let log = self.log.read();
-			let record_id = log.last_record_id(self.col);
-			// No consistency over iteration, allows dropping lock to overlay.
-			drop(commit_overlay);
-			if record_id != self.iter.1.record_id {
-				self.pending_next_backend = None;
-			}
-			let next_backend = if self.pending_next_backend.is_some() &&
-				self.direction == IterDirection::Backward
-			{
-				self.pending_next_backend.take().expect("Checked above")
-			} else {
-				self.prev_backend(record_id, self.table, &*log)?
-			};
-
-			match (next_commit_overlay, next_backend) {
-				(Some((commit_key, commit_value)), Some((backend_key, backend_value))) =>
-					match (commit_key.cmp(&backend_key), commit_value) {
-						(std::cmp::Ordering::Greater, Some(value)) => {
-							self.last_key = Some(commit_key.clone());
-							self.from_seek = false;
-							self.pending_next_backend = Some(Some((backend_key, backend_value)));
-							return Ok(Some((commit_key, value)))
-						},
-						(std::cmp::Ordering::Greater, None) => {
-							self.last_key = Some(commit_key);
-							self.from_seek = false;
-							self.pending_next_backend = Some(Some((backend_key, backend_value)));
-						},
-						(std::cmp::Ordering::Less, _) => {
-							self.last_key = Some(backend_key.clone());
-							return Ok(Some((backend_key, backend_value)))
-						},
-						(std::cmp::Ordering::Equal, Some(value)) => {
-							self.last_key = Some(commit_key);
-							self.from_seek = false;
-							return Ok(Some((backend_key, value)))
-						},
-						(std::cmp::Ordering::Equal, None) => {
-							self.last_key = Some(commit_key);
-							self.from_seek = false;
-						},
-					},
-				(Some((commit_key, Some(commit_value))), None) => {
-					self.last_key = Some(commit_key.clone());
-					self.from_seek = false;
-					self.pending_next_backend = Some(None);
-					return Ok(Some((commit_key, commit_value)))
-				},
-				(Some((commit_key, None)), None) => {
-					self.last_key = Some(commit_key);
-					self.from_seek = false;
-					self.pending_next_backend = Some(None);
-				},
-				(None, Some((backend_key, backend_value))) => {
-					self.last_key = Some(backend_key.clone());
-					self.from_seek = false;
-					return Ok(Some((backend_key, backend_value)))
-				},
-				(None, None) => {
-					self.pending_next_backend = Some(None);
-					return Ok(None)
-				},
-			}
-		}
-	}
->>>>>>> f9eda96b
 
 		match result.as_ref() {
 			Some((key, _)) => {
@@ -339,7 +202,7 @@
 					IterDirection::Forward => LastKey::End,
 				},
 		}
-		Ok(result)
+		Ok(Ok(result))
 	}
 
 	pub fn next_backend(
@@ -377,11 +240,7 @@
 			iter.record_id = record_id;
 		}
 
-<<<<<<< HEAD
 		iter.next(tree, col, log, direction)
-=======
-		iter.prev(col, log)
->>>>>>> f9eda96b
 	}
 
 	pub fn seek_backend(
@@ -488,7 +347,6 @@
 			self.fetch_root = false;
 		}
 
-<<<<<<< HEAD
 		loop {
 			let is_leaf = btree.depth as usize + 1 == self.state.len();
 			if let Some(state) = self.state.last_mut() {
@@ -603,78 +461,9 @@
 				}
 			} else {
 				break
-=======
-		while !self.state.is_empty() {
-			while let Some((ix, ty @ NodeType::Child, node)) = self.state.last_mut() {
-				*ty = NodeType::Separator;
-				if let Some(child) = col.with_locked(|btree| node.fetch_child(*ix, btree, log))? {
-					self.state.push((0, NodeType::Child, child));
-				}
-			}
-
-			let (ix, ty, node) = self.state.last_mut().expect("We always have at least one entry");
-			if *ix < ORDER {
-				if let Some(address) = node.separator_address(*ix) {
-					let key = node.separator_key(*ix).unwrap();
-					*ix += 1;
-					*ty = NodeType::Child;
-
-					let key_query = TableKeyQuery::Fetch(None);
-					let r = col.get_at_value_index(key_query, address, log)?;
-					return Ok(r.map(|r| (key, r.1)))
-				}
-			}
-
-			self.state.pop();
-		}
-
-		Ok(None)
-	}
-
-	pub fn prev(
-		&mut self,
-		col: &BTreeTable,
-		log: &impl LogQuery,
-	) -> Result<Option<(Vec<u8>, Value)>> {
-		while !self.state.is_empty() {
-			while let Some((ix, ty @ NodeType::Child, node)) = self.state.last_mut() {
-				*ty = NodeType::Separator;
-				match col.with_locked(|btree| node.fetch_child(*ix, btree, log))? {
-					Some(child) => {
-						let last_separator = child.last_separator_index().unwrap_or_default();
-						let last_child = child.last_child_index().unwrap_or_default();
-						if *ix > 0 {
-							*ix -= 1;
-						} else {
-							self.state.pop();
-						}
-						self.state.push(if last_child > last_separator {
-							(last_child, NodeType::Child, child)
-						} else {
-							(last_separator, NodeType::Separator, child)
-						});
-					},
-					None if *ix > 0 => *ix -= 1,
-					None => drop(self.state.pop()),
-				}
->>>>>>> f9eda96b
-			}
-
-<<<<<<< HEAD
-=======
-			let (ix, ty, node) =
-				if let Some(entry) = self.state.last_mut() { entry } else { return Ok(None) };
-			*ty = NodeType::Child;
-			if let Some(address) = node.separator_address(*ix) {
-				let key = node.separator_key(*ix).unwrap();
-
-				let key_query = TableKeyQuery::Fetch(None);
-				let r = col.get_at_value_index(key_query, address, log)?;
-				return Ok(r.map(|r| (key, r.1)))
-			}
-		}
-
->>>>>>> f9eda96b
+			}
+		}
+
 		Ok(None)
 	}
 
@@ -691,16 +480,7 @@
 		self.fetch_root = false;
 		col.with_locked(|b| {
 			let root = BTree::fetch_root(btree.root_index.unwrap_or(NULL_ADDRESS), b, log)?;
-<<<<<<< HEAD
 			Node::seek(root, key, b, log, btree.depth, &mut self.state, seek_to, direction)
-=======
-			match direction {
-				IterDirection::Forward =>
-					root.seek(key, b, log, btree.depth, &mut self.state, seek_to),
-				IterDirection::Backward =>
-					root.seek_prev(key, b, log, btree.depth, &mut self.state, seek_to),
-			}
->>>>>>> f9eda96b
 		})
 	}
 
